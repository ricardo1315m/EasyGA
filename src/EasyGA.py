import random
# Import all the data structure prebuilt modules
from initialization import Population as create_population
from initialization import Chromosome as create_chromosome
from initialization import Gene as create_gene
# Structure Methods
<<<<<<< HEAD
from fitness_function import Fitness_Examples
from initialization import Initialization_Methods
from termination_point import Termination_Methods
# Population Methods
from selection import Selection_Methods
# Manipulation Methods
from mutation import Mutation_Methods
from crossover import Crossover_Methods
=======
from fitness_function import Fitness_methods
from initialization import Initialization_methods
from termination_point import Termination_methods
# Population Methods
from survivor_selection import Survivor_methods
# Manipulation Methods
from parent_selection import Parent_methods
from mutation import Mutation_methods
from crossover import Crossover_methods
>>>>>>> 32b61196

class GA:
    def __init__(self):
        """Initialize the GA."""
        # Initilization variables
<<<<<<< HEAD
        self.chromosome_length = 10
        self.population_size = 150
        self.chromosome_impl = None
        self.gene_impl = None
        self.population = None
        self.target_fitness_type = 'maximum'
        self.update_fitness = True

        # Selection variables
        self.parent_ratio = 0.1
        self.selection_probablity = 0.95

        # Termination variables
        self.current_generation = 0
        self.generation_goal = 50

        self.current_fitness = 0
        self.generation_goal = 250
        self.fitness_goal = 9

        # Mutation variables
        self.mutation_rate = 0.10        

        # Default EasyGA implimentation structure
        self.initialization_impl = Initialization_Methods().random_initialization
        self.fitness_function_impl = Fitness_Examples().index_dependent_values
        # Selects which chromosomes should be automaticly moved to the next population
        self.survivor_selection_impl = Selection_Methods().Survivor_Selection().remove_two_worst
        # Methods for accomplishing parent-selection -> Crossover -> Mutation
        self.parent_selection_impl = Selection_Methods().Parent_Selection().Roulette().roulette_selection
        self.crossover_impl = Crossover_Methods().single_point_crossover
        self.mutation_impl = Mutation_Methods().per_gene_mutation
        # The type of termination to impliment
        self.termination_impl = Termination_Methods().generation_based
        

    def evolve_generation(self, number_of_generations = 1, consider_termination = True):
        """Evolves the ga the specified number of generations."""
        while(number_of_generations > 0 and (consider_termination == False or self.termination_impl(self))):
            # If its the first generation then initialize the population
            if self.current_generation == 0:
                self.initialize_population()
                self.set_all_fitness(self.population.chromosome_list)
                self.population.set_all_chromosomes(self.sort_by_best_fitness())
            else:
                self.parent_selection_impl(self)
                next_population = self.crossover_impl(self)
                next_population = self.survivor_selection_impl(self, next_population)
                next_population.set_all_chromosomes(self.mutation_impl(self, next_population.get_all_chromosomes()))

                self.population = next_population
                self.set_all_fitness(self.population.chromosome_list)
                self.population.set_all_chromosomes(self.sort_by_best_fitness())

            number_of_generations -= 1
=======
        self.chromosome_length = 3
        self.population_size = 5
        self.chromosome_impl = None
        self.gene_impl = None
        self.population = None
        # Termination varibles
        self.current_generation = 0
        self.generation_goal = 3

        self.current_fitness = 0
        self.fitness_goal = 3
        # Mutation variables
        self.mutation_rate = 0.03

        # Rerun already computed fitness
        self.update_fitness = False

        # Defualt EastGA implimentation structure
        self.initialization_impl = Initialization_methods.random_initialization
        self.fitness_funciton_impl = Fitness_methods.is_it_5
        # Selects which chromosomes should be automaticly moved to the next population
        #self.survivor_selection_impl = Survivor_methods.
        # Methods for accomplishing parent-selection -> Crossover -> Mutation
        # self.parent_selection_impl = Parent_methods.roulette_selection
        #self.crossover_impl = Crossover_methods.
        #self.mutation_impl = Mutation_methods.
        # The type of termination to impliment
        self.termination_impl = Termination_methods.generation_based

    def evolve_generation(self, number_of_generations = 1):
        """Evolves the ga the specified number of generations."""
        while(number_of_generations > 0):
            # If its the first generation then initialize the population
            if(self.current_generation == 0):
                # Initialize the population
                self.initialize_population()
            # First get the fitness of the population
            self.get_population_fitness(self.population.chromosome_list)
            # Selection - Triggers flags in the chromosome if its been selected
            # self.selection_impl(self)
            # Crossover - Takes the flagged chromosome_list and crosses there genetic
            # makup to make new offsprings.
            # self.crossover_impl(self)
            # Repopulate - Manipulates the population to some desired way
            # self.repopulate_impl(self)
            # Mutation - Manipulates the population very slightly
            # self.mutation_impl(self)
            # self.parent_selection_impl(self)
            # Counter for the local number of generations in evolve_generation
            number_of_generations -= 1
            # Add one to the current overall generation
>>>>>>> 32b61196
            self.current_generation += 1

    def evolve(self):
        """Runs the ga until the termination point has been satisfied."""
        # While the termination point hasnt been reached keep running
        while(self.active()):
            self.evolve_generation()

    def active(self):
        """Returns if the ga should terminate base on the termination implimented"""
        # Send termination_impl the whole ga class
        return self.termination_impl(self)

    def initialize_population(self):
        """Initialize the population using the initialization
         implimentation that is currently set"""
        self.population = self.initialization_impl(self)

<<<<<<< HEAD
    def set_all_fitness(self,chromosome_set):
=======
    def get_population_fitness(self,population):
>>>>>>> 32b61196
        """Will get and set the fitness of each chromosome in the population.
        If update_fitness is set then all fitness values are updated.
        Otherwise only fitness values set to None (i.e. uninitialized
        fitness values) are updated."""
        # Get each chromosome in the population
<<<<<<< HEAD

        for chromosome in chromosome_set:
            if(chromosome.fitness == None or self.update_fitness == True):
                # Set the chromosomes fitness using the fitness function
                chromosome.set_fitness(self.fitness_function_impl(chromosome))

    def sort_by_best_fitness(self, chromosome_set = None):

        if chromosome_set == None:
            chromosome_set = self.population.get_all_chromosomes()

        chromosome_set_temp = chromosome_set
        not_sorted_check = 0
        while (not_sorted_check != len(chromosome_set_temp)):
            not_sorted_check = 0
            for i in range(len(chromosome_set_temp)):
                if ((i + 1 < len(chromosome_set_temp)) and (chromosome_set_temp[i + 1].fitness > chromosome_set_temp[i].fitness)):
                    temp = chromosome_set[i]
                    chromosome_set_temp[i] = chromosome_set[i + 1]
                    chromosome_set_temp[i + 1] = temp
                else:
                    not_sorted_check += 1

        chromosome_set = chromosome_set_temp 

        return chromosome_set
=======
        for chromosome in population:
            # If the fitness is not set then get its fitness or if allways getting
            # fitness is turn on then always get the fitness of the chromosome.
            if(chromosome.fitness == None or self.update_fitness == True):
                # Set the chromosomes fitness using the fitness function
                chromosome.fitness = self.fitness_funciton_impl(chromosome)
>>>>>>> 32b61196

    def make_gene(self,value):
        """Let's the user create a gene."""
        return create_gene(value)

    def make_chromosome(self):
        """Let's the user create a chromosome."""
        return create_chromosome()

    def make_population(self):
        """Let's the user create a population."""
        return create_population()<|MERGE_RESOLUTION|>--- conflicted
+++ resolved
@@ -4,7 +4,6 @@
 from initialization import Chromosome as create_chromosome
 from initialization import Gene as create_gene
 # Structure Methods
-<<<<<<< HEAD
 from fitness_function import Fitness_Examples
 from initialization import Initialization_Methods
 from termination_point import Termination_Methods
@@ -13,23 +12,11 @@
 # Manipulation Methods
 from mutation import Mutation_Methods
 from crossover import Crossover_Methods
-=======
-from fitness_function import Fitness_methods
-from initialization import Initialization_methods
-from termination_point import Termination_methods
-# Population Methods
-from survivor_selection import Survivor_methods
-# Manipulation Methods
-from parent_selection import Parent_methods
-from mutation import Mutation_methods
-from crossover import Crossover_methods
->>>>>>> 32b61196
 
 class GA:
     def __init__(self):
         """Initialize the GA."""
         # Initilization variables
-<<<<<<< HEAD
         self.chromosome_length = 10
         self.population_size = 150
         self.chromosome_impl = None
@@ -85,59 +72,7 @@
                 self.population.set_all_chromosomes(self.sort_by_best_fitness())
 
             number_of_generations -= 1
-=======
-        self.chromosome_length = 3
-        self.population_size = 5
-        self.chromosome_impl = None
-        self.gene_impl = None
-        self.population = None
-        # Termination varibles
-        self.current_generation = 0
-        self.generation_goal = 3
 
-        self.current_fitness = 0
-        self.fitness_goal = 3
-        # Mutation variables
-        self.mutation_rate = 0.03
-
-        # Rerun already computed fitness
-        self.update_fitness = False
-
-        # Defualt EastGA implimentation structure
-        self.initialization_impl = Initialization_methods.random_initialization
-        self.fitness_funciton_impl = Fitness_methods.is_it_5
-        # Selects which chromosomes should be automaticly moved to the next population
-        #self.survivor_selection_impl = Survivor_methods.
-        # Methods for accomplishing parent-selection -> Crossover -> Mutation
-        # self.parent_selection_impl = Parent_methods.roulette_selection
-        #self.crossover_impl = Crossover_methods.
-        #self.mutation_impl = Mutation_methods.
-        # The type of termination to impliment
-        self.termination_impl = Termination_methods.generation_based
-
-    def evolve_generation(self, number_of_generations = 1):
-        """Evolves the ga the specified number of generations."""
-        while(number_of_generations > 0):
-            # If its the first generation then initialize the population
-            if(self.current_generation == 0):
-                # Initialize the population
-                self.initialize_population()
-            # First get the fitness of the population
-            self.get_population_fitness(self.population.chromosome_list)
-            # Selection - Triggers flags in the chromosome if its been selected
-            # self.selection_impl(self)
-            # Crossover - Takes the flagged chromosome_list and crosses there genetic
-            # makup to make new offsprings.
-            # self.crossover_impl(self)
-            # Repopulate - Manipulates the population to some desired way
-            # self.repopulate_impl(self)
-            # Mutation - Manipulates the population very slightly
-            # self.mutation_impl(self)
-            # self.parent_selection_impl(self)
-            # Counter for the local number of generations in evolve_generation
-            number_of_generations -= 1
-            # Add one to the current overall generation
->>>>>>> 32b61196
             self.current_generation += 1
 
     def evolve(self):
@@ -156,17 +91,12 @@
          implimentation that is currently set"""
         self.population = self.initialization_impl(self)
 
-<<<<<<< HEAD
     def set_all_fitness(self,chromosome_set):
-=======
-    def get_population_fitness(self,population):
->>>>>>> 32b61196
         """Will get and set the fitness of each chromosome in the population.
         If update_fitness is set then all fitness values are updated.
         Otherwise only fitness values set to None (i.e. uninitialized
         fitness values) are updated."""
         # Get each chromosome in the population
-<<<<<<< HEAD
 
         for chromosome in chromosome_set:
             if(chromosome.fitness == None or self.update_fitness == True):
@@ -193,14 +123,6 @@
         chromosome_set = chromosome_set_temp 
 
         return chromosome_set
-=======
-        for chromosome in population:
-            # If the fitness is not set then get its fitness or if allways getting
-            # fitness is turn on then always get the fitness of the chromosome.
-            if(chromosome.fitness == None or self.update_fitness == True):
-                # Set the chromosomes fitness using the fitness function
-                chromosome.fitness = self.fitness_funciton_impl(chromosome)
->>>>>>> 32b61196
 
     def make_gene(self,value):
         """Let's the user create a gene."""
