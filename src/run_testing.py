import EasyGA
import random
<<<<<<< HEAD


# Create the Genetic algorithm
ga = EasyGA.GA()



ga.gene_impl = [random.randrange,1,100]

# Run Everything
ga.evolve()

=======
# Create the Genetic algorithm
ga = EasyGA.GA()

ga.chromosome_length = 3
ga.max_generations = 5
# If the user wants to use a domain
ga.gene_impl = [random.randrange,1,10]

ga.generation = 36

# Run Everyhting
ga.evolve()

>>>>>>> 32b61196
# Print the current population
ga.population.print_all()<|MERGE_RESOLUTION|>--- conflicted
+++ resolved
@@ -1,6 +1,5 @@
 import EasyGA
 import random
-<<<<<<< HEAD
 
 
 # Create the Genetic algorithm
@@ -13,20 +12,5 @@
 # Run Everything
 ga.evolve()
 
-=======
-# Create the Genetic algorithm
-ga = EasyGA.GA()
-
-ga.chromosome_length = 3
-ga.max_generations = 5
-# If the user wants to use a domain
-ga.gene_impl = [random.randrange,1,10]
-
-ga.generation = 36
-
-# Run Everyhting
-ga.evolve()
-
->>>>>>> 32b61196
 # Print the current population
 ga.population.print_all()