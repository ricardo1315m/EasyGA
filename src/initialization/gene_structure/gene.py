--- conflicted
+++ resolved
@@ -22,11 +22,7 @@
         """Set fitness of the gene"""
         self.fitness = fitness
 
-<<<<<<< HEAD
     def set_value(self, value):
-=======
-    def set_value(self):
->>>>>>> 32b61196
         """Set value of the gene"""
         self.value = value
 
