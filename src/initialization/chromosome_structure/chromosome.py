class Chromosome:

<<<<<<< HEAD
    def __init__(self, genes = None):
        if genes is None:
            self.gene_list = []
        else:
            self.gene_list = genes
=======
    def __init__(self, gene_list = None):
        """Initialize the chromosome based on input gene list, defaulted to an empty list"""
        if gene_list is None:
            self.gene_list = []
        else:
            self.gene_list = gene_list
        # The fitness of the overal chromosome
>>>>>>> 32b61196
        self.fitness = None
        # If the chromosome has been selected then the flag would switch to true
        self.selected = False

    def add_gene(self, gene, index = -1):
        """Add a gene to the chromosome at the specified index, defaulted to end of the chromosome"""
        if index == -1:
            index = len(self.gene_list)
        self.gene_list.insert(index, gene)

    def remove_gene(self, index):
<<<<<<< HEAD
        del self.gene_list[index]

    def get_genes(self):
=======
        """Remove a gene from the chromosome at the specified index"""
        del self.gene_list[index]

    def get_genes(self):
        """Return all genes in the chromosome"""
>>>>>>> 32b61196
        return self.gene_list

    def get_fitness(self):
        """Return the fitness of the chromosome"""
        return self.fitness

    def set_gene(self, gene, index):
<<<<<<< HEAD
        self.gene_list[index] = gene

    def set_genes(self, genes):
        self.gene_list = genes
=======
        """Set a gene at a specific index"""
        self.gene_list[index] = gene

    def set_genes(self, gene_list):
        """Set the entire gene set of the chromosome"""
        self.gene_list = gene_list
>>>>>>> 32b61196

    def set_fitness(self, fitness):
        """Set the fitness value of the chromosome"""
        self.fitness = fitness

    def __repr__(self):
        """Format the repr() output for the chromosome"""
        output_str = ''
        for gene in self.gene_list:
            output_str += gene.__repr__()
        return output_str<|MERGE_RESOLUTION|>--- conflicted
+++ resolved
@@ -1,20 +1,10 @@
 class Chromosome:
-
-<<<<<<< HEAD
-    def __init__(self, genes = None):
-        if genes is None:
+    def __init__(self, gene_list = None):
+        if gene_list is None:
             self.gene_list = []
         else:
             self.gene_list = genes
-=======
-    def __init__(self, gene_list = None):
-        """Initialize the chromosome based on input gene list, defaulted to an empty list"""
-        if gene_list is None:
-            self.gene_list = []
-        else:
-            self.gene_list = gene_list
-        # The fitness of the overal chromosome
->>>>>>> 32b61196
+
         self.fitness = None
         # If the chromosome has been selected then the flag would switch to true
         self.selected = False
@@ -26,17 +16,9 @@
         self.gene_list.insert(index, gene)
 
     def remove_gene(self, index):
-<<<<<<< HEAD
         del self.gene_list[index]
 
     def get_genes(self):
-=======
-        """Remove a gene from the chromosome at the specified index"""
-        del self.gene_list[index]
-
-    def get_genes(self):
-        """Return all genes in the chromosome"""
->>>>>>> 32b61196
         return self.gene_list
 
     def get_fitness(self):
@@ -44,19 +26,10 @@
         return self.fitness
 
     def set_gene(self, gene, index):
-<<<<<<< HEAD
         self.gene_list[index] = gene
 
     def set_genes(self, genes):
         self.gene_list = genes
-=======
-        """Set a gene at a specific index"""
-        self.gene_list[index] = gene
-
-    def set_genes(self, gene_list):
-        """Set the entire gene set of the chromosome"""
-        self.gene_list = gene_list
->>>>>>> 32b61196
 
     def set_fitness(self, fitness):
         """Set the fitness value of the chromosome"""
