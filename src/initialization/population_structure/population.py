class Population:

<<<<<<< HEAD
    # fitness = Empty; population = [chromosome, chromosome, etc.]
    def __init__(self, chromosomes = None):
        if chromosomes is None:
          self.chromosome_list = []
        else:
          self.chromosome_list = chromosomes
=======
    def __init__(self, chromosome_list = None):
        """Intiialize the population with fitness of value None, and a set of chromosomes dependant on user-passed parameter"""
        if chromosome_list is None:
          self.chromosome_list = []
        else:
          self.chromosome_list = chromosome_list
>>>>>>> 32b61196
        self.fitness = None
        self.mating_pool = []

    def get_closet_fitness(self,value):
        """Get the chomosome that has the closets fitness to the value defined"""
        pass

    def add_chromosome(self, chromosome, index = -1):
        """Adds a chromosome to the population at the input index, defaulted to the end of the chromosome set"""
        if index == -1:
            index = len(self.chromosome_list)
        self.chromosome_list.insert(index, chromosome)

    def remove_chromosome(self, index):
<<<<<<< HEAD
=======
        """removes a chromosome from the indicated index"""
>>>>>>> 32b61196
        del self.chromosome_list[index]

    def get_all_chromosomes(self):
        """returns all chromosomes in the population"""
<<<<<<< HEAD
        return self.chromosome_list
=======
        return chromosome_list
>>>>>>> 32b61196

    def get_fitness(self):
        """returns the population's fitness"""
        return self.fitness

<<<<<<< HEAD
    def set_all_chromosomes(self, chromosomes):
        self.chromosome_list = chromosomes

    def set_chromosome(self, chromosome, index = -1):
        if index == -1:
            index = len(self.chromosomes)-1
=======
    def set_all_chromosomes(self, chromosome_list):
        """sets the chromosome set of the population"""
        self.chromosome_list = chromosome_list

    def set_chromosome(self, chromosome, index):
        """sets a specific chromosome at a specific index"""
>>>>>>> 32b61196
        self.chromosome_list[index] = chromosome

    def set_fitness(self, fitness):
        """Sets the fitness value of the population"""
        self.fitness = fitness

    def __repr__(self):
<<<<<<< HEAD
        for index in range(len(self.chromosomes)):
            return f'{self.chromosome_list[index]}'
=======
        """Sets the repr() output format"""
        return ''.join([chromosome.__repr__() for chromosome in self.chromosome_list])
>>>>>>> 32b61196

    def print_all(self):
        """Prints information about the population in the following format:"""
        """Ex .Current population"""
        """Chromosome 1 - [gene][gene][gene][.etc] /  Chromosome fitness - """
        print("Current population:")
        for index in range(len(self.chromosome_list)):
            print(f'Chromosome - {index} {self.chromosome_list[index]}', end = "")
            print(f' / Fitness = {self.chromosome_list[index].fitness}')<|MERGE_RESOLUTION|>--- conflicted
+++ resolved
@@ -1,20 +1,10 @@
 class Population:
-
-<<<<<<< HEAD
-    # fitness = Empty; population = [chromosome, chromosome, etc.]
-    def __init__(self, chromosomes = None):
-        if chromosomes is None:
-          self.chromosome_list = []
-        else:
-          self.chromosome_list = chromosomes
-=======
     def __init__(self, chromosome_list = None):
         """Intiialize the population with fitness of value None, and a set of chromosomes dependant on user-passed parameter"""
         if chromosome_list is None:
           self.chromosome_list = []
         else:
           self.chromosome_list = chromosome_list
->>>>>>> 32b61196
         self.fitness = None
         self.mating_pool = []
 
@@ -29,39 +19,23 @@
         self.chromosome_list.insert(index, chromosome)
 
     def remove_chromosome(self, index):
-<<<<<<< HEAD
-=======
         """removes a chromosome from the indicated index"""
->>>>>>> 32b61196
         del self.chromosome_list[index]
 
     def get_all_chromosomes(self):
         """returns all chromosomes in the population"""
-<<<<<<< HEAD
         return self.chromosome_list
-=======
-        return chromosome_list
->>>>>>> 32b61196
 
     def get_fitness(self):
         """returns the population's fitness"""
         return self.fitness
 
-<<<<<<< HEAD
     def set_all_chromosomes(self, chromosomes):
         self.chromosome_list = chromosomes
 
     def set_chromosome(self, chromosome, index = -1):
         if index == -1:
             index = len(self.chromosomes)-1
-=======
-    def set_all_chromosomes(self, chromosome_list):
-        """sets the chromosome set of the population"""
-        self.chromosome_list = chromosome_list
-
-    def set_chromosome(self, chromosome, index):
-        """sets a specific chromosome at a specific index"""
->>>>>>> 32b61196
         self.chromosome_list[index] = chromosome
 
     def set_fitness(self, fitness):
@@ -69,13 +43,8 @@
         self.fitness = fitness
 
     def __repr__(self):
-<<<<<<< HEAD
         for index in range(len(self.chromosomes)):
             return f'{self.chromosome_list[index]}'
-=======
-        """Sets the repr() output format"""
-        return ''.join([chromosome.__repr__() for chromosome in self.chromosome_list])
->>>>>>> 32b61196
 
     def print_all(self):
         """Prints information about the population in the following format:"""
