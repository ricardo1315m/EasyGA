from __future__ import annotations
from inspect import signature
from typing import Callable, Optional, Iterable, Any, Dict
from math import sqrt, ceil
from dataclasses import dataclass, field
from types import MethodType
import random

import sqlite3
import matplotlib.pyplot as plt

from structure import Population
from structure import Chromosome
from structure import Gene

from examples import Fitness
from termination import Termination
from parent import Parent
from survivor import Survivor
from crossover import Crossover
from mutation import Mutation
from database import sql_database, matplotlib_graph

<<<<<<< HEAD
#========================================#
# Default methods not defined elsewhere. #
#========================================#
=======

@dataclass
class Attributes:
    """
    Attributes class which stores all attributes in a dataclass.
    Contains default attributes for each attribute.
    """

    properties: Dict[str, Any] = field(default_factory=dict, init=False, repr=False, compare=False)

    run: int = 0

    chromosome_length: int = 10
    population_size: int = 10
    population: Optional[Population] = None

    target_fitness_type: str = 'max'
    update_fitness: bool = False

    parent_ratio: float = 0.1
    selection_probability: float = 0.5
    tournament_size_ratio: float = 0.1

    current_generation: int = 0
    generation_goal: int = 100
    fitness_goal: Optional[float] = None
    tolerance_goal: Optional[float] = None
    percent_converged: float = 0.5

    chromosome_mutation_rate: float = 0.15
    gene_mutation_rate: float = 0.05

    adapt_rate: float = 0.05
    adapt_probability_rate: float = 0.05
    adapt_population_flag: bool = True

    max_selection_probability: float = 0.75
    min_selection_probability: float = 0.25
    max_chromosome_mutation_rate: float = None
    min_chromosome_mutation_rate: float = None
    max_gene_mutation_rate: float = 0.15
    min_gene_mutation_rate: float = 0.01

    fitness_function_impl: Callable[[Attributes, Chromosome], float] = Fitness.is_it_5
    make_population: Callable[[Iterable[Iterable[Any]]], Population] = Population
    make_chromosome: Callable[[Iterable[Any]], Chromosome] = Chromosome
    make_gene: Callable[[Any], Gene] = Gene

    gene_impl: Callable[[Attributes], Any] = field(default_factory=lambda: rand_1_to_10)
    chromosome_impl: Optional[[Attributes], Iterable[Any]] = field(default_factory=lambda: use_genes)
    population_impl: Optional[[Attributes], Iterable[Iterable[Any]]] = field(default_factory=lambda: use_chromosomes)

    weighted_random: Callable[[Attributes, float], float] = field(default_factory=lambda: simple_linear)
    dist: Callable[[Attributes, Chromosome, Chromosome], float] = field(default_factory=lambda: dist_fitness)

    parent_selection_impl: Callable[[Attributes], None] = Parent.Rank.tournament
    crossover_individual_impl: Callable[[Attributes], None] = Crossover.Individual.single_point
    crossover_population_impl: Callable[[Attributes], None] = Crossover.Population.sequential
    survivor_selection_impl: Callable[[Attributes], None] = Survivor.fill_in_best
    mutation_individual_impl: Callable[[Attributes], None] = Mutation.Individual.individual_genes
    mutation_population_impl: Callable[[Attributes], None] = Mutation.Population.random_avoid_best
    termination_impl: Callable[[Attributes], None] = Termination.fitness_generation_tolerance

    database: Database = field(default_factory=sql_database.SQL_Database)
    database_name: str = 'database.db'
    save_data: bool = True
    sql_create_data_structure: str = """
        CREATE TABLE IF NOT EXISTS data (
            id INTEGER PRIMARY KEY,
            config_id INTEGER DEFAULT NULL,
            generation INTEGER NOT NULL,
            fitness REAL,
            chromosome TEXT
        );
    """

    graph: Callable[[Database], Graph] = matplotlib_graph.Matplotlib_Graph


    #============================#
    # Built-in database methods: #
    #============================#


    def save_population(self: Attributes) -> None:
        """Saves the current population to the database."""
        self.database.insert_current_population(self)


    def save_chromosome(self: Attributes, chromosome: Chromosome) -> None:
        """
        Saves a chromosome to the database.

        Parameters
        ----------
        chromosome : Chromosome
            The chromosome to be saved.
        """
        self.database.insert_current_chromosome(self.current_generation, chromosome)

>>>>>>> 4e4935e4

def rand_1_to_10(self: Attributes) -> int:
    """
    Default gene_impl, returning a random integer from 1 to 10.

    Returns
    -------
    rand : int
        A random integer between 1 and 10, inclusive.
    """
    return random.randint(1, 10)


def use_genes(self: Attributes) -> Iterable[Any]:
    """
    Default chromosome_impl, generates a chromosome using the gene_impl and chromosome length.

    Attributes
    ----------
    gene_impl() -> Any
        A gene implementation.
    chromosome_length : int
        The length of a chromosome.

    Returns
    -------
    chromosome : Iterable[Any]
        Generates the genes for a chromosome.
    """
    for _ in range(self.chromosome_length):
        yield self.gene_impl()


def use_chromosomes(self: Attributes) -> Iterable[Any]:
    """
    Default population_impl, generates a population using the chromosome_impl and population size.

    Attributes
    ----------
    chromosome_impl() -> Any
        A chromosome implementation.
    population_size : int
        The size of the population.

    Returns
    -------
    population : Iterable[Iterable[Any]]
        Generates the chromosomes for a population.
    """
    for _ in range(self.population_size):
        yield self.chromosome_impl()


def dist_fitness(self: Attributes, chromosome_1: Chromosome, chromosome_2: Chromosome) -> float:
    """
    Measures the distance between two chromosomes based on their fitnesses.

    Parameters
    ----------
    chromosome_1, chromosome_2 : Chromosome
        Chromosomes being compared.

    Returns
    -------
    dist : float
        The distance between the two chromosomes.
    """
    return sqrt(abs(chromosome_1.fitness - chromosome_2.fitness))


def simple_linear(self: Attributes, weight: float) -> float:
    """
    Returns a random value between 0 and 1, with increased probability
    closer towards the side with weight.

    Parameters
    ----------
    weight : float
        A float between 0 and 1 which determines the output distribution.

    Returns
    -------
    rand : float
        A random value between 0 and 1.
    """
    rand = random.random()
    if rand < weight:
        return rand * (1-weight) / weight
    else:
        return 1 - (1-rand) * weight / (1-weight)


@dataclass
class Attributes:
    """
    Attributes class which stores all attributes in a dataclass.
    Contains default attributes for each attribute.
    """

    properties: Dict[str, Any] = field(default_factory=dict, init=False, repr=False, compare=False)

    run: int = 0

    chromosome_length: int = 10
    population_size: int = 10
    population: Optional[Population] = None

    target_fitness_type: str = 'max'
    update_fitness: bool = False

    parent_ratio: float = 0.1
    selection_probability: float = 0.5
    tournament_size_ratio: float = 0.1

    current_generation: int = 0
    generation_goal: int = 100
    fitness_goal: Optional[float] = None
    tolerance_goal: Optional[float] = None
    percent_converged: float = 0.5

    chromosome_mutation_rate: float = 0.15
    gene_mutation_rate: float = 0.05

    adapt_rate: float = 0.05
    adapt_probability_rate: float = 0.05
    adapt_population_flag: bool = True

    max_selection_probability: float = 0.75
    min_selection_probability: float = 0.25
    max_chromosome_mutation_rate: float = None
    min_chromosome_mutation_rate: float = None
    max_gene_mutation_rate: float = 0.15
    min_gene_mutation_rate: float = 0.01

    fitness_function_impl = Fitness.is_it_5
    make_population = Population
    make_chromosome = Chromosome
    make_gene = Gene

    gene_impl = rand_1_to_10
    chromosome_impl = use_genes
    population_impl = use_chromosomes

    weighted_random = simple_linear
    dist = dist_fitness

    parent_selection_impl = Parent.Rank.tournament
    crossover_individual_impl = Crossover.Individual.single_point
    crossover_population_impl = Crossover.Population.sequential
    survivor_selection_impl = Survivor.fill_in_best
    mutation_individual_impl = Mutation.Individual.individual_genes
    mutation_population_impl = Mutation.Population.random_avoid_best
    termination_impl = Termination.fitness_generation_tolerance

    database: Database = field(default_factory=sql_database.SQL_Database)
    database_name: str = 'database.db'
    sql_create_data_structure: str = """
        CREATE TABLE IF NOT EXISTS data (
            id INTEGER PRIMARY KEY,
            config_id INTEGER DEFAULT NULL,
            generation INTEGER NOT NULL,
            fitness REAL,
            chromosome TEXT
        );
    """

    graph: Callable[[Database], Graph] = matplotlib_graph.Matplotlib_Graph


    #============================#
    # Built-in database methods: #
    #============================#


    def save_population(self: Attributes) -> None:
        """Saves the current population to the database."""
        self.database.insert_current_population(self)


    def save_chromosome(self: Attributes, chromosome: Chromosome) -> None:
        """
        Saves a chromosome to the database.

        Parameters
        ----------
        chromosome : Chromosome
            The chromosome to be saved.
        """
        self.database.insert_current_chromosome(self.current_generation, chromosome)


#==================================================#
# Properties for attributes behaving like methods. #
#==================================================#


def get_method(name: str) -> Callable[[Attributes], Callable[..., Any]]:
    """
    Creates a getter method for getting a method from the Attributes class.

    Parameters
    ----------
    name : str
        The name of the method from Attributes.

    Returns
    -------
    getter(ga)(...) -> Any
        The getter property, taking in an object and returning the method.
    """
    def getter(self: Attributes) -> Callable[..., Any]:
        return self.properties[name]
    return getter


def set_method(name: str) -> Callable[[Attributes, Optional[Callable[..., Any]]], None]:
    """
    Creates a setter method for setting a method from the Attributes class.

    Parameters
    ----------
    name : str
        The name of the method from Attributes.

    Returns
    -------
    setter(ga, method)
        The setter property, taking in an object and returning nothing.
    """
    def setter(self: Attributes, method: Optional[Callable[..., Any]]) -> None:
        if method is None:
            pass
        elif not callable(method):
            raise TypeError(f"{name} must be a method i.e. callable.")
        elif next(iter(signature(method).parameters), None) in ("self", "ga"):
            method = MethodType(method, self)
        self.properties[name] = method
    return setter


for name in (
    "fitness_function_impl",
    "parent_selection_impl",
    "crossover_individual_impl",
    "crossover_population_impl",
    "survivor_selection_impl",
    "mutation_individual_impl",
    "mutation_population_impl",
    "termination_impl",
    "dist",
    "weighted_random",
    "gene_impl",
    "chromosome_impl",
    "population_impl",
):
    setattr(Attributes, name, property(get_method(name), set_method(name)))


#============================#
# Static checking properties #
#============================#


static_checks = {
    "run": {
        "check": lambda value: isinstance(value, int) and value >= 0,
        "error": "ga.run counter must be an integer greater than or equal to 0.",
    },
    "current_generation": {
        "check": lambda value: isinstance(value, int) and value >= 0,
        "error": "ga.current_generation must be an integer greater than or equal to 0",
    },
    "chromosome_length": {
        "check": lambda value: isinstance(value, int) and value > 0,
        "error": "ga.chromosome_length must be an integer greater than and not equal to 0.",
    },
    "population_size": {
        "check": lambda value: isinstance(value, int) and value > 0,
        "error": "ga.population_size must be an integer greater than and not equal to 0.",
    },
}


def get_attr(name: str) -> Callable[[Attributes], Any]:
    """
    Creates a getter method for getting an attribute from the Attributes class.

    Parameters
    ----------
    name : str
        The name of the attribute.

    Returns
    -------
    getter(ga) -> Any
        A getter method which returns an attribute.
    """
    def getter(self: Attributes) -> Any:
        return self.properties[name]
    return getter


def set_attr(name: str, check: Callable[[Any], bool], error: str) -> Callable[[Attributes, Any], None]:
    """
    Creates a setter method for setting an attribute from the Attributes class.

    Parameters
    ----------
    name : str
        The name of the attribute.
    check(Any) -> bool
        The condition needed to be passed for the attribute to be added.
    error: str
        An error message if check(...) turns False.

    Returns
    -------
    setter(ga, Any) -> None
    Raises ValueError(error)
        A setter method which saves to an attribute.
    """
    def setter(self: Attributes, value: Any) -> Any:
        if check(value):
            self.properties[name] = value
        else:
            raise ValueError(error)
    return setter


for name in static_checks:
    setattr(
        Attributes,
        name,
        property(
            get_attr(name),
            set_attr(name, static_checks[name]["check"], static_checks[name]["error"]),
        )
    )


#==================#
# Other properties #
#==================#


def get_max_chromosome_mutation_rate(self: Attributes) -> float:
    return self._max_chromosome_mutation_rate


def set_max_chromosome_mutation_rate(self: Attributes, value: Optional[float]) -> None:

    # Default value
    if value is None:
        self._max_chromosome_mutation_rate = min(
            self.chromosome_mutation_rate * 2,
            (self.chromosome_mutation_rate + 1) / 2,
        )

    # Otherwise check value
    elif isinstance(value, (float, int)) and 0 <= value <= 1:
        self._max_chromosome_mutation_rate = value

    # Raise error
    else:
        raise ValueError("Max chromosome mutation rate must be between 0 and 1")


def get_min_chromosome_mutation_rate(self: Attributes) -> float:
    return self._min_chromosome_mutation_rate


def set_min_chromosome_mutation_rate(self: Attributes, value: Optional[float]) -> None:

    # Default value
    if value is None:
        self._min_chromosome_mutation_rate = max(
            self.chromosome_mutation_rate / 2,
            self.chromosome_mutation_rate * 2 - 1,
        )

    # Otherwise check value
    elif isinstance(value, (float, int)) and 0 <= value <= 1:
        self._min_chromosome_mutation_rate = value

    # Raise error
    else:
        raise ValueError("Min chromosome mutation rate must be between 0 and 1")


def get_database_name(self: Attributes) -> str:
    return self._database_name


def set_database_name(self: Attributes, name: str) -> None:

    # Update the database class' name
    self.database._database_name = name

    # Set the attribute for itself
    self._database_name = name


def get_graph(self: Attributes) -> Graph:
    return self._graph


def set_graph(self: Attributes, graph: Callable[[Database], Graph]) -> None:
    self._graph = graph(self.database)


def get_active(self: Attributes) -> Callable[[Attributes], None]:
    return self.termination_impl


Attributes.max_chromosome_mutation_rate = property(get_max_chromosome_mutation_rate, set_max_chromosome_mutation_rate)
Attributes.min_chromosome_mutation_rate = property(get_min_chromosome_mutation_rate, set_min_chromosome_mutation_rate)
Attributes.database_name = property(get_database_name, set_database_name)
Attributes.graph = property(get_graph, set_graph)
Attributes.active = property(get_active)<|MERGE_RESOLUTION|>--- conflicted
+++ resolved
@@ -21,112 +21,9 @@
 from mutation import Mutation
 from database import sql_database, matplotlib_graph
 
-<<<<<<< HEAD
 #========================================#
 # Default methods not defined elsewhere. #
 #========================================#
-=======
-
-@dataclass
-class Attributes:
-    """
-    Attributes class which stores all attributes in a dataclass.
-    Contains default attributes for each attribute.
-    """
-
-    properties: Dict[str, Any] = field(default_factory=dict, init=False, repr=False, compare=False)
-
-    run: int = 0
-
-    chromosome_length: int = 10
-    population_size: int = 10
-    population: Optional[Population] = None
-
-    target_fitness_type: str = 'max'
-    update_fitness: bool = False
-
-    parent_ratio: float = 0.1
-    selection_probability: float = 0.5
-    tournament_size_ratio: float = 0.1
-
-    current_generation: int = 0
-    generation_goal: int = 100
-    fitness_goal: Optional[float] = None
-    tolerance_goal: Optional[float] = None
-    percent_converged: float = 0.5
-
-    chromosome_mutation_rate: float = 0.15
-    gene_mutation_rate: float = 0.05
-
-    adapt_rate: float = 0.05
-    adapt_probability_rate: float = 0.05
-    adapt_population_flag: bool = True
-
-    max_selection_probability: float = 0.75
-    min_selection_probability: float = 0.25
-    max_chromosome_mutation_rate: float = None
-    min_chromosome_mutation_rate: float = None
-    max_gene_mutation_rate: float = 0.15
-    min_gene_mutation_rate: float = 0.01
-
-    fitness_function_impl: Callable[[Attributes, Chromosome], float] = Fitness.is_it_5
-    make_population: Callable[[Iterable[Iterable[Any]]], Population] = Population
-    make_chromosome: Callable[[Iterable[Any]], Chromosome] = Chromosome
-    make_gene: Callable[[Any], Gene] = Gene
-
-    gene_impl: Callable[[Attributes], Any] = field(default_factory=lambda: rand_1_to_10)
-    chromosome_impl: Optional[[Attributes], Iterable[Any]] = field(default_factory=lambda: use_genes)
-    population_impl: Optional[[Attributes], Iterable[Iterable[Any]]] = field(default_factory=lambda: use_chromosomes)
-
-    weighted_random: Callable[[Attributes, float], float] = field(default_factory=lambda: simple_linear)
-    dist: Callable[[Attributes, Chromosome, Chromosome], float] = field(default_factory=lambda: dist_fitness)
-
-    parent_selection_impl: Callable[[Attributes], None] = Parent.Rank.tournament
-    crossover_individual_impl: Callable[[Attributes], None] = Crossover.Individual.single_point
-    crossover_population_impl: Callable[[Attributes], None] = Crossover.Population.sequential
-    survivor_selection_impl: Callable[[Attributes], None] = Survivor.fill_in_best
-    mutation_individual_impl: Callable[[Attributes], None] = Mutation.Individual.individual_genes
-    mutation_population_impl: Callable[[Attributes], None] = Mutation.Population.random_avoid_best
-    termination_impl: Callable[[Attributes], None] = Termination.fitness_generation_tolerance
-
-    database: Database = field(default_factory=sql_database.SQL_Database)
-    database_name: str = 'database.db'
-    save_data: bool = True
-    sql_create_data_structure: str = """
-        CREATE TABLE IF NOT EXISTS data (
-            id INTEGER PRIMARY KEY,
-            config_id INTEGER DEFAULT NULL,
-            generation INTEGER NOT NULL,
-            fitness REAL,
-            chromosome TEXT
-        );
-    """
-
-    graph: Callable[[Database], Graph] = matplotlib_graph.Matplotlib_Graph
-
-
-    #============================#
-    # Built-in database methods: #
-    #============================#
-
-
-    def save_population(self: Attributes) -> None:
-        """Saves the current population to the database."""
-        self.database.insert_current_population(self)
-
-
-    def save_chromosome(self: Attributes, chromosome: Chromosome) -> None:
-        """
-        Saves a chromosome to the database.
-
-        Parameters
-        ----------
-        chromosome : Chromosome
-            The chromosome to be saved.
-        """
-        self.database.insert_current_chromosome(self.current_generation, chromosome)
-
->>>>>>> 4e4935e4
 
 def rand_1_to_10(self: Attributes) -> int:
     """
@@ -283,6 +180,7 @@
 
     database: Database = field(default_factory=sql_database.SQL_Database)
     database_name: str = 'database.db'
+    save_data: bool = True
     sql_create_data_structure: str = """
         CREATE TABLE IF NOT EXISTS data (
             id INTEGER PRIMARY KEY,
@@ -521,10 +419,8 @@
 
 
 def set_database_name(self: Attributes, name: str) -> None:
-
     # Update the database class' name
     self.database._database_name = name
-
     # Set the attribute for itself
     self._database_name = name
 
